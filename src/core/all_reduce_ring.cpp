#include "algorithms.hpp"
#include "internal_common.hpp"
#include <wsong/timing.h>


namespace dccl {
namespace algorithm {

ncclResult_t all_reduce_ring(
        void*           buffer,
        void*           scratchpad,
        size_t          count,
        ncclDataType_t  datatype,
        ncclRedOp_t     op,
        ncclComm_t      comm) {
    uint32_t        my_rank = dcclGetMyRank(comm);
    ncclResult_t    ret = ncclSuccess;
    uint32_t        world_size =    dcclGetWorldSize(comm);
    auto            shard_members  = get_dccl_shard_members(comm);

    // STEP 1 check contraints
    if (CACHELINE_OFFSET(buffer)) {
        dccl_warn("The buffer @{:p} is not cacheline ({} bytes) aligned. "
                  "Possible performance degradation might occur.",
                  buffer, CACHELINE_SIZE);

    }

    // TODO: the latter constrain can be lifted.
    if (count < world_size || count % world_size) {
        dccl_error("Entry count {} cannot be distributed evenly among {} nodes.",
                   count, world_size);
        return ncclInvalidArgument;
    }


    // STEP 2 ring reduce scatter
<<<<<<< HEAD
/**
 * @cond Doxygen_Suppressed.
 */
#define __DATA__(i) \
    reinterpret_cast<void*>(reinterpret_cast<uintptr_t>(buffer) + (total_data_size/world_size)*((world_size+(i))%world_size))
#define __NEXT__(r) ((world_size + (r) + 1) % world_size)
#define __PREV__(r) ((world_size + (r) - 1) % world_size)
/**
 * @endcond
 */
    node_id_t to_id     = shard_members.at(__NEXT__(my_rank));
    node_id_t from_id   = shard_members.at(__PREV__(my_rank));
    for (uint32_t s=0;s<world_size-1;s++) { // s - step
        // 2.1 - send dat[r-s] to rank r+1
        struct iovec siov,riov;
        siov.iov_base   = __DATA__(my_rank - s);
        siov.iov_len    = data_slot_size;
        // 2.2 - recv dat[r-s-1] from rank r-1
        riov.iov_base   = scratchpad;
        riov.iov_len    = data_slot_size;
        SUBGROUP_HANDLE(comm).oob_send(to_id,&siov,1);
        SUBGROUP_HANDLE(comm).oob_recv(from_id,&riov,1);
        ws_timing_punch(1001022,my_rank,s);
        SUBGROUP_HANDLE(comm).wait_for_oob_op(to_id,OOB_OP_SEND,DCCL_OOB_TIMEOUT_US);
        SUBGROUP_HANDLE(comm).wait_for_oob_op(from_id,OOB_OP_RECV,DCCL_OOB_TIMEOUT_US);
        ws_timing_punch(1001024,my_rank,s);
        // 2.3 - do reduce...
        ON_DCCL_DATATYPE(datatype,
                         ret=do_reduce,
                         scratchpad,__DATA__(my_rank - s - 1),
                         count/world_size,op);
        if (ret != ncclSuccess) {
            return ret;
        }
    }

    ws_timing_punch(TT_ALLREDUCE_REDUCESCATTER,my_rank,op);
    dccl_trace("{}: ring reduce_scatter done.", __func__);
=======
    ret = reduce_scatter_ring(buffer,scratchpad,count,datatype,op,comm,
                              [](uint32_t r){return r;},
                              [](uint32_t r){return r;});
    if (ret != ncclSuccess) {
        dccl_error("{}: failed to run reduce_scatter_ring.", __func__);
        return ret;
    }

    TIMESTAMP(TT_ALLREDUCE_REDUCESCATTER,my_rank,op);
>>>>>>> 14ed0f77

    // STEP 3 ring all gather
    ret = all_gather_ring(buffer,count/world_size,datatype,comm,
                          [world_size](uint32_t r){return (r + 1)%world_size;},
                          [world_size](uint32_t r){return (r - 1 + world_size)%world_size;});
    

    ws_timing_punch(TT_ALLREDUCE_ALLGATHER,my_rank,op);
    dccl_trace("{}: ring allgather done.", __func__);

    return ret;
}

}
}<|MERGE_RESOLUTION|>--- conflicted
+++ resolved
@@ -35,46 +35,6 @@
 
 
     // STEP 2 ring reduce scatter
-<<<<<<< HEAD
-/**
- * @cond Doxygen_Suppressed.
- */
-#define __DATA__(i) \
-    reinterpret_cast<void*>(reinterpret_cast<uintptr_t>(buffer) + (total_data_size/world_size)*((world_size+(i))%world_size))
-#define __NEXT__(r) ((world_size + (r) + 1) % world_size)
-#define __PREV__(r) ((world_size + (r) - 1) % world_size)
-/**
- * @endcond
- */
-    node_id_t to_id     = shard_members.at(__NEXT__(my_rank));
-    node_id_t from_id   = shard_members.at(__PREV__(my_rank));
-    for (uint32_t s=0;s<world_size-1;s++) { // s - step
-        // 2.1 - send dat[r-s] to rank r+1
-        struct iovec siov,riov;
-        siov.iov_base   = __DATA__(my_rank - s);
-        siov.iov_len    = data_slot_size;
-        // 2.2 - recv dat[r-s-1] from rank r-1
-        riov.iov_base   = scratchpad;
-        riov.iov_len    = data_slot_size;
-        SUBGROUP_HANDLE(comm).oob_send(to_id,&siov,1);
-        SUBGROUP_HANDLE(comm).oob_recv(from_id,&riov,1);
-        ws_timing_punch(1001022,my_rank,s);
-        SUBGROUP_HANDLE(comm).wait_for_oob_op(to_id,OOB_OP_SEND,DCCL_OOB_TIMEOUT_US);
-        SUBGROUP_HANDLE(comm).wait_for_oob_op(from_id,OOB_OP_RECV,DCCL_OOB_TIMEOUT_US);
-        ws_timing_punch(1001024,my_rank,s);
-        // 2.3 - do reduce...
-        ON_DCCL_DATATYPE(datatype,
-                         ret=do_reduce,
-                         scratchpad,__DATA__(my_rank - s - 1),
-                         count/world_size,op);
-        if (ret != ncclSuccess) {
-            return ret;
-        }
-    }
-
-    ws_timing_punch(TT_ALLREDUCE_REDUCESCATTER,my_rank,op);
-    dccl_trace("{}: ring reduce_scatter done.", __func__);
-=======
     ret = reduce_scatter_ring(buffer,scratchpad,count,datatype,op,comm,
                               [](uint32_t r){return r;},
                               [](uint32_t r){return r;});
@@ -84,7 +44,6 @@
     }
 
     TIMESTAMP(TT_ALLREDUCE_REDUCESCATTER,my_rank,op);
->>>>>>> 14ed0f77
 
     // STEP 3 ring all gather
     ret = all_gather_ring(buffer,count/world_size,datatype,comm,
